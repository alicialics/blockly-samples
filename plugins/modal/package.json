{
  "name": "@blockly/plugin-modal",
  "version": "2.1.29",
  "description": "A Blockly plugin that creates a modal.",
  "scripts": {
    "audit:fix": "blockly-scripts auditFix",
    "build": "blockly-scripts build",
    "clean": "blockly-scripts clean",
    "lint": "blockly-scripts lint",
    "predeploy": "blockly-scripts predeploy",
    "prepublishOnly": "npm run clean && npm run build",
    "start": "blockly-scripts start",
    "test": "blockly-scripts test"
  },
  "main": "./dist/index.js",
  "module": "./src/index.js",
  "unpkg": "./dist/index.js",
  "author": "Blockly Team",
  "keywords": [
    "blockly",
    "blockly-plugin",
    "modal"
  ],
  "homepage": "https://github.com/google/blockly-samples/tree/master/plugins/modal#readme",
  "bugs": {
    "url": "https://github.com/google/blockly-samples/issues"
  },
  "repository": {
    "type": "git",
    "url": "https://github.com/google/blockly-samples.git",
    "directory": "plugins/modal"
  },
  "license": "Apache 2.0",
  "directories": {
    "dist": "dist",
    "src": "src"
  },
  "files": [
    "dist",
    "src"
  ],
  "devDependencies": {
    "@blockly/dev-scripts": "^1.2.10",
<<<<<<< HEAD
    "@blockly/dev-tools": "^3.0.0",
    "blockly": "^7.20211209.0",
    "jsdom": "16.2.1",
=======
    "@blockly/dev-tools": "^2.6.1",
    "blockly": "^6.20210701.0",
    "jsdom": "^19.0.0",
>>>>>>> 3be5956b
    "jsdom-global": "3.0.2",
    "mocha": "^7.1.0",
    "sinon": "7.5.0"
  },
  "peerDependencies": {
    "blockly": "3.20200402.0 - 7"
  },
  "publishConfig": {
    "access": "public",
    "registry": "https://wombat-dressing-room.appspot.com"
  },
  "eslintConfig": {
    "extends": "@blockly/eslint-config"
  },
  "engines": {
    "node": ">=8.17.0"
  },
  "browserslist": [
    "defaults",
    "IE 11",
    "IE_Mob 11"
  ]
}<|MERGE_RESOLUTION|>--- conflicted
+++ resolved
@@ -41,15 +41,9 @@
   ],
   "devDependencies": {
     "@blockly/dev-scripts": "^1.2.10",
-<<<<<<< HEAD
     "@blockly/dev-tools": "^3.0.0",
     "blockly": "^7.20211209.0",
-    "jsdom": "16.2.1",
-=======
-    "@blockly/dev-tools": "^2.6.1",
-    "blockly": "^6.20210701.0",
     "jsdom": "^19.0.0",
->>>>>>> 3be5956b
     "jsdom-global": "3.0.2",
     "mocha": "^7.1.0",
     "sinon": "7.5.0"
