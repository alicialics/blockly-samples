{
  "name": "@blockly/plugin-workspace-search",
  "version": "4.0.10",
  "description": "A Blockly plugin that adds workspace search support.",
  "scripts": {
    "audit:fix": "blockly-scripts auditFix",
    "build": "blockly-scripts build",
    "clean": "blockly-scripts clean",
    "lint": "blockly-scripts lint",
    "predeploy": "blockly-scripts predeploy",
    "prepublishOnly": "npm run clean && npm run build",
    "start": "blockly-scripts start",
    "test": "blockly-scripts test"
  },
  "main": "./dist/index.js",
  "module": "./src/index.js",
  "unpkg": "./dist/index.js",
  "author": "Blockly Team",
  "keywords": [
    "blockly",
    "workspace",
    "search"
  ],
  "homepage": "https://github.com/google/blockly-samples/tree/master/plugins/workspace-search#readme",
  "bugs": {
    "url": "https://github.com/google/blockly-samples/issues"
  },
  "repository": {
    "type": "git",
    "url": "https://github.com/google/blockly-samples.git",
    "directory": "plugins/workspace-search"
  },
  "license": "Apache-2.0",
  "directories": {
    "dist": "dist",
    "src": "src"
  },
  "files": [
    "dist",
    "src"
  ],
  "devDependencies": {
    "@blockly/dev-scripts": "^1.2.10",
<<<<<<< HEAD
    "@blockly/dev-tools": "^3.0.0",
    "blockly": "^7.20211209.0",
    "jsdom": "16.2.1",
=======
    "@blockly/dev-tools": "^2.6.2-beta.1",
    "blockly": "^7.20211209.0-beta.4",
    "jsdom": "^19.0.0",
>>>>>>> 3be5956b
    "jsdom-global": "3.0.2",
    "sinon": "^9.0.1"
  },
  "peerDependencies": {
    "blockly": "6.20210701.0 - 7"
  },
  "publishConfig": {
    "access": "public",
    "registry": "https://wombat-dressing-room.appspot.com"
  },
  "eslintConfig": {
    "extends": "@blockly/eslint-config"
  },
  "engines": {
    "node": ">=8.17.0"
  },
  "browserslist": [
    "defaults",
    "IE 11",
    "IE_Mob 11"
  ]
}<|MERGE_RESOLUTION|>--- conflicted
+++ resolved
@@ -41,15 +41,9 @@
   ],
   "devDependencies": {
     "@blockly/dev-scripts": "^1.2.10",
-<<<<<<< HEAD
     "@blockly/dev-tools": "^3.0.0",
     "blockly": "^7.20211209.0",
-    "jsdom": "16.2.1",
-=======
-    "@blockly/dev-tools": "^2.6.2-beta.1",
-    "blockly": "^7.20211209.0-beta.4",
     "jsdom": "^19.0.0",
->>>>>>> 3be5956b
     "jsdom-global": "3.0.2",
     "sinon": "^9.0.1"
   },
